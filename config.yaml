######################################
#  Ambianic main configuration file  #
######################################
<<<<<<< HEAD
version: '0.5.2'
=======
version: '0.10.21'
>>>>>>> ea5385eb

# path to the data directory
data_dir: &data_dir ./data

# Set logging level to one of DEBUG, INFO, WARNING, ERROR
logging:
  file: ./data/ambianic-log.txt
  level: INFO

# path to saved object detections from front door camera stream
front_door_object_detect_dir: &fd_object_detect_dir ./data/detections/front-door/objects
# path to saved face detections from front door camera stream
front_door_face_detect_dir: &fd_face_detect_dir ./data/detections/front-door/faces

entry_area_object_detect_dir: &ea_object_detect_dir ./data/detections/entry-area/objects
entry_area_face_detect_dir: &ea_face_detect_dir ./data/detections/entry-area/faces


# Cameras and other input data sources
# Using Home Assistant conventions to ease upcoming integration
sources:
  front_door_camera: &src_front_door_cam
    uri: *secret_uri_front_door_camera
    # type: video, audio, or auto
    type: video
<<<<<<< HEAD
    live: true
  entry_area_camera: &src_entry_area_cam
    uri: *secret_uri_entry_area_camera
    type: video
  # recorded front door cam feed for quick testing
=======
    # live: is this a live source or a recording
    # when live is True, the AVSource element will try to reconnect
    # if the stream is interrupted due to network disruption or another reason.
    live: True
  # Bryant Park Webcam, New York
>>>>>>> ea5385eb
  recorded_cam_feed: &src_recorded_cam_feed
    uri: file:///workspace/tests/pipeline/avsource/test2-cam-person1.mkv
    type: video

ai_models:
#  image_classification:
#    tf_graph:
#    labels:
  image_detection: &tfm_image_detection
    model:
      tflite: ai_models/mobilenet_ssd_v2_coco_quant_postprocess.tflite
      edgetpu: ai_models/mobilenet_ssd_v2_coco_quant_postprocess_edgetpu.tflite
    labels: ai_models/coco_labels.txt
  face_detection: &tfm_face_detection
    model:
      tflite: ai_models/mobilenet_ssd_v2_coco_quant_postprocess.tflite
      edgetpu: ai_models/mobilenet_ssd_v2_face_quant_postprocess_edgetpu.tflite
    labels: ai_models/coco_labels.txt
    top_k: 2


# A named pipeline defines an ordered sequence of operations
# such as reading from a data source, AI model inference, saving samples and others.
pipelines:
  # sequence of piped operations for use in daytime front door watch
<<<<<<< HEAD
#  test_recorded_cam_feed:
#    - source: *src_recorded_cam_feed
    # - mask: svg # apply a mask to the input data
#    - detect_objects: # run ai inference on the input data
#        <<: *tfm_image_detection
#        confidence_threshold: 0.8
#    - save_detections: # save samples from the inference results
#        output_directory: *fd_object_detect_dir
#        positive_interval: 2 # how often (in seconds) to save samples with ANY results above the confidence threshold
#        idle_interval: 6000 # how often (in seconds) to save samples with NO results above the confidence threshold
#    - detect_faces: # run ai inference on the samples from the previous element output
#        <<: *tfm_face_detection
#        confidence_threshold: 0.8
#    - save_detections: # save samples from the inference results
#        output_directory: *fd_face_detect_dir
#        positive_interval: 2
#        idle_interval: 600

  # sequence of piped operations for use in daytime front door watch
  front_door_watch:
=======
  daytime_front_door_watch:
>>>>>>> ea5385eb
    - source: *src_front_door_cam
    # - mask: svg # apply a mask to the input data
    - detect_objects: # run ai inference on the input data
        <<: *tfm_image_detection
        confidence_threshold: 0.8
    - save_detections: # save samples from the inference results
        output_directory: *fd_object_detect_dir
        positive_interval: 2 # how often (in seconds) to save samples with ANY results above the confidence threshold
        idle_interval: 6000 # how often (in seconds) to save samples with NO results above the confidence threshold
    - detect_faces: # run ai inference on the samples from the previous element output
        <<: *tfm_face_detection
        confidence_threshold: 0.8
    - save_detections: # save samples from the inference results
        output_directory: *fd_face_detect_dir
        positive_interval: 2
        idle_interval: 600

  # sequence of piped operations for use in daytime front door watch
#  entry_area_watch:
#    - source: *src_entry_area_cam   
    # - mask: svg # apply a mask to the input data
#    - detect_objects: # run ai inference on the input data
#        <<: *tfm_image_detection
#        confidence_threshold: 0.8
#    - save_detections: # save samples from the inference results
#        output_directory: *ea_object_detect_dir
#        positive_interval: 2 # how often (in seconds) to save samples with ANY results above the confidence threshold
#        idle_interval: 6000 # how often (in seconds) to save samples with NO results above the confidence threshold
#    - detect_faces: # run ai inference on the samples from the previous element output
#        <<: *tfm_face_detection
#        confidence_threshold: 0.8
#    - save_detections: # save samples from the inference results
#        output_directory: *ea_face_detect_dir
#        positive_interval: 2
#        idle_interval: 600

    # - gate: [category: person] # select the labels that will be used as input by the next ai model
    # - ai: # run the next ai model inference on data from the previous section of the pipeline
        # <<: *tfm_face_detection
        # confidence_threshold: 0.6
        # save_samples:
        # location: *data_dir
        # positive_interval: 2 # how often (in seconds) to save samples with positive label detections
      # - gate: [category: face] # select detected faces and pass on to face recognition model
      # - ai: *tfm_face_recognition
          # confidence_threshold: 0.6
      # - save_samples:
          # location: *data_dir
          # positive_interval: 2 # how often (in seconds) to save samples with positive label detections
    # - tee: # a tee splits the pipeline into independent streams, each with its own thread and copy of the input data from the previous pipe
    #   - gate: [category: vehicle]
    #   - ai: *detect_license_plate

#  nighttime_front_door_watch:
#    source: @front_door
#    -
#      mask: svg
#        - uri: ...
#      inference: @find_person_or_vehicle
#    -
#      mask:
#
#  vacation_front_door_watch:

# Policies group pipeline and are mutually exclusive.
#  Only one policy is active at a time.
#  When a specific policy is activated, all other policies are idle
# policies:
#   daytime:
#     - daytime_front_door_watch
#     - daytime_backyard_door_watch
#   nighttime:
#   vacation:

# Masks allow filtering out input signal before an AI model sees it
# masks:
  # svg mask applies an SVG graphics onto an input image
#  svg: ambianic.masks.SvgMask
#    arguments:
#      - uri # of the svg file
      # scale_to_fit indicates whether to scale the mask to fit the stream source shape
      # default True
#      - scale_to_fit
  # audio_hz_trim is a simple mask that cuts out frequency ranges from an input audio stream
  # audio_hz_trim: ambian.masks.AudioHzTrim
  #  arguments:
  #    - hz_band # lower and upper frequency range to cut out

# print a heartbeat message to the log
# helps debug why some threads hang up or go idle for a variety of potential reasons
#heartbeat:
#  interval: 60 # once a minute
<|MERGE_RESOLUTION|>--- conflicted
+++ resolved
@@ -1,11 +1,7 @@
 ######################################
 #  Ambianic main configuration file  #
 ######################################
-<<<<<<< HEAD
-version: '0.5.2'
-=======
 version: '0.10.21'
->>>>>>> ea5385eb
 
 # path to the data directory
 data_dir: &data_dir ./data
@@ -31,19 +27,16 @@
     uri: *secret_uri_front_door_camera
     # type: video, audio, or auto
     type: video
-<<<<<<< HEAD
     live: true
   entry_area_camera: &src_entry_area_cam
     uri: *secret_uri_entry_area_camera
     type: video
   # recorded front door cam feed for quick testing
-=======
     # live: is this a live source or a recording
     # when live is True, the AVSource element will try to reconnect
     # if the stream is interrupted due to network disruption or another reason.
     live: True
   # Bryant Park Webcam, New York
->>>>>>> ea5385eb
   recorded_cam_feed: &src_recorded_cam_feed
     uri: file:///workspace/tests/pipeline/avsource/test2-cam-person1.mkv
     type: video
@@ -69,7 +62,6 @@
 # such as reading from a data source, AI model inference, saving samples and others.
 pipelines:
   # sequence of piped operations for use in daytime front door watch
-<<<<<<< HEAD
 #  test_recorded_cam_feed:
 #    - source: *src_recorded_cam_feed
     # - mask: svg # apply a mask to the input data
@@ -90,9 +82,6 @@
 
   # sequence of piped operations for use in daytime front door watch
   front_door_watch:
-=======
-  daytime_front_door_watch:
->>>>>>> ea5385eb
     - source: *src_front_door_cam
     # - mask: svg # apply a mask to the input data
     - detect_objects: # run ai inference on the input data
